--- conflicted
+++ resolved
@@ -145,13 +145,8 @@
 
             let total_length = TargetField::size_in_bits() + surfeit;
 
-<<<<<<< HEAD
-            for i in 0..total_len {
+            for i in 0..total_length {
                 res.push(Boolean::alloc(cs.ns(|| format!("alloc_{}", i)), || {
-=======
-            for i in 0..total_length {
-                result.push(Boolean::alloc_input(cs.ns(|| format!("alloc_input_{}", i)), || {
->>>>>>> 9d030ae8
                     Ok(&k_cur % 2u64 == BigUint::from(1u64))
                 })?);
                 k_cur /= 2u64;
