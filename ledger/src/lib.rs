--- conflicted
+++ resolved
@@ -18,16 +18,13 @@
 #[macro_use]
 extern crate tracing;
 
-<<<<<<< HEAD
-pub use snarkvm_ledger_narwhal as narwhal;
-=======
 pub use ledger_block as block;
 pub use ledger_coinbase as coinbase;
+pub use ledger_narwhal as narwhal;
 pub use ledger_query as query;
 pub use ledger_store as store;
 
 pub use crate::block::*;
->>>>>>> 6dde6913
 
 mod helpers;
 pub use helpers::*;
