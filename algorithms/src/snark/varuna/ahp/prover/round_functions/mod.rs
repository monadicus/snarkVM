// Copyright (C) 2019-2023 Aleo Systems Inc.
// This file is part of the snarkVM library.

// Licensed under the Apache License, Version 2.0 (the "License");
// you may not use this file except in compliance with the License.
// You may obtain a copy of the License at:
// http://www.apache.org/licenses/LICENSE-2.0

// Unless required by applicable law or agreed to in writing, software
// distributed under the License is distributed on an "AS IS" BASIS,
// WITHOUT WARRANTIES OR CONDITIONS OF ANY KIND, either express or implied.
// See the License for the specific language governing permissions and
// limitations under the License.

use crate::{
    fft::{DensePolynomial, EvaluationDomain},
    r1cs::ConstraintSynthesizer,
    snark::varuna::{
        ahp::{indexer::Circuit, AHPError, AHPForR1CS},
        prover,
        SNARKMode,
    },
};
use snarkvm_fields::PrimeField;

use anyhow::Result;
use itertools::Itertools;
use rand::Rng;
use rand_core::CryptoRng;
use std::collections::BTreeMap;

#[cfg(not(feature = "std"))]
use snarkvm_utilities::println;
use snarkvm_utilities::{cfg_iter, cfg_iter_mut};

#[cfg(not(feature = "serial"))]
use rayon::prelude::*;

mod fifth;
mod first;
mod fourth;
mod second;
mod third;

impl<F: PrimeField, SM: SNARKMode> AHPForR1CS<F, SM> {
    /// Initialize the AHP prover.
    pub fn init_prover<'a, C: ConstraintSynthesizer<F>, R: Rng + CryptoRng>(
        circuits_to_constraints: &BTreeMap<&'a Circuit<F, SM>, &[C]>,
        rng: &mut R,
    ) -> Result<prover::State<'a, F, SM>, AHPError> {
        let init_time = start_timer!(|| "AHP::Prover::Init");

        let mut randomizing_assignments = Vec::with_capacity(circuits_to_constraints.len());
        for constraints in circuits_to_constraints.values() {
            let mut circuit_assignments = Vec::with_capacity(constraints.len());
            for _ in 0..constraints.len() {
                if SM::ZK {
                    let a = F::rand(rng);
                    let b = F::rand(rng);
                    let c = a * b;
                    circuit_assignments.push(Some([a, b, c]));
                } else {
                    circuit_assignments.push(None);
                }
            }
            randomizing_assignments.push(circuit_assignments);
        }

        let indices_and_assignments = circuits_to_constraints
            .iter()
            .zip_eq(randomizing_assignments.into_iter())
            .map(|((circuit, constraints), circuit_rand_assignments)| {
                let num_non_zero_a = circuit.index_info.num_non_zero_a;
                let num_non_zero_b = circuit.index_info.num_non_zero_b;
                let num_non_zero_c = circuit.index_info.num_non_zero_c;

                let assignments = cfg_iter!(constraints)
                    .zip(circuit_rand_assignments)
                    .enumerate()
                    .map(|(_i, (instance, rand_assignments))| {
                        let constraint_time = start_timer!(|| format!(
                            "Generating constraints and witnesses for {:?} and index {_i}",
                            circuit.id
                        ));
                        let mut pcs = prover::ConstraintSystem::new();
                        instance.generate_constraints(&mut pcs)?;
                        end_timer!(constraint_time);

                        let padding_time =
                            start_timer!(|| format!("Padding matrices for {:?} and index {_i}", circuit.id));

                        SM::ZK.then(|| {
                            crate::snark::varuna::ahp::matrices::add_randomizing_variables::<_, _>(
                                &mut pcs,
                                rand_assignments,
                            )
                        });
                        crate::snark::varuna::ahp::matrices::pad_input_for_indexer_and_prover(&mut pcs);

                        end_timer!(padding_time);

                        let prover::ConstraintSystem {
                            public_variables: padded_public_variables,
                            private_variables,
                            num_constraints,
                            num_public_variables,
                            num_private_variables,
                            ..
                        } = pcs;

                        assert_eq!(padded_public_variables.len(), num_public_variables);
                        assert!(padded_public_variables[0].is_one());
                        assert_eq!(private_variables.len(), num_private_variables);

                        if cfg!(debug_assertions) {
                            println!("Number of padded public variables in Prover::Init: {num_public_variables}");
                            println!("Number of private variables: {num_private_variables}");
                            println!("Number of constraints: {num_constraints}");
                            println!("Number of non-zero entries in A: {num_non_zero_a}");
                            println!("Number of non-zero entries in B: {num_non_zero_b}");
                            println!("Number of non-zero entries in C: {num_non_zero_c}");
                        }

                        if circuit.index_info.num_constraints != num_constraints
                            || circuit.index_info.num_variables != (num_public_variables + num_private_variables)
                        {
                            return Err(AHPError::InstanceDoesNotMatchIndex);
                        }

                        Self::formatted_public_input_is_admissible(&padded_public_variables)?;

                        let eval_z_a_time = start_timer!(|| format!("For {:?}, evaluating z_A_{_i}", circuit.id));
                        let z_a = cfg_iter!(circuit.a)
                            .map(|row| {
                                inner_product(&padded_public_variables, &private_variables, row, num_public_variables)
                            })
                            .collect();
                        end_timer!(eval_z_a_time);

                        let eval_z_b_time = start_timer!(|| format!("For {:?}, evaluating z_B_{_i}", circuit.id));
                        let z_b = cfg_iter!(circuit.b)
                            .map(|row| {
                                inner_product(&padded_public_variables, &private_variables, row, num_public_variables)
                            })
                            .collect();
                        end_timer!(eval_z_b_time);

                        let eval_z_c_time = start_timer!(|| format!("For {:?}, evaluating z_C_{_i}", circuit.id));
                        let z_c = cfg_iter!(circuit.c)
                            .map(|row| {
                                inner_product(&padded_public_variables, &private_variables, row, num_public_variables)
                            })
                            .collect();
                        end_timer!(eval_z_c_time);

                        Ok(prover::Assignments::<F>(padded_public_variables, private_variables, z_a, z_b, z_c))
                    })
                    .collect::<Result<Vec<prover::Assignments<F>>, AHPError>>()?;
                Ok((*circuit, assignments))
            })
<<<<<<< HEAD
            .collect::<Result<BTreeMap<&'a Circuit<F, MM>, Vec<prover::Assignments<F>>>, AHPError>>()?;
        end_timer!(init_time);
=======
            .collect::<Result<BTreeMap<&'a Circuit<F, SM>, Vec<prover::Assignments<F>>>, AHPError>>()?;
>>>>>>> 97b2f031

        let state = prover::State::initialize(indices_and_assignments)?;

        Ok(state)
    }

    /// Throughout the protocol, we are tasked with computing a zerocheck or sumcheck
    /// of multiple polynomials over different domains.
    /// These can be combined into a single check by taking a random linear combination
    /// of the polynomials and multiplying them by an appropriate selector polynomial.
    /// This function applies the random combiner and selector in an optimized way
    fn apply_randomized_selector(
        poly: &mut DensePolynomial<F>,
        combiner: F,
        target_domain: &EvaluationDomain<F>,
        src_domain: &EvaluationDomain<F>,
        remainder_witness: bool,
    ) -> Result<(DensePolynomial<F>, Option<DensePolynomial<F>>)> {
        // Let H = target_domain;
        // Let H_i = src_domain;
        // Let v_H := H.vanishing_polynomial();
        // Let v_H_i := H_i.vanishing_polynomial();
        // Let s_i := H.selector_polynomial(H_i) = (v_H / v_H_i) * (H_i.size() / H.size());
        // Let c_i := circuit combiner
        // Let poly_i := circuit specific polynomial which is being checked

        // Instead of just multiplying each poly_i by `s_i*c_i`, we reorder the check to cancel out division by v_H
        // This removes a mul and div by v_H operation over each circuit's (target_domain - src_domain)
        // We have two scenario's: either we return a remainder witness or there is none.
        if !remainder_witness {
            // Substituting in s_i, we get that poly_i * s_i / v_H = poly_i / v_H * (H_i.size() / H.size());
            let selector_time = start_timer!(|| "Compute selector without remainder witness");
            let (mut h_i, remainder) = poly
                .divide_by_vanishing_poly(*src_domain)
                .ok_or(anyhow::anyhow!("could not divide by vanishing poly"))?;
            assert!(remainder.is_zero());
            let multiplier = combiner * src_domain.size_as_field_element * target_domain.size_inv;
            cfg_iter_mut!(h_i.coeffs).for_each(|c| *c *= multiplier);
            end_timer!(selector_time);
            Ok((h_i, None))
        } else {
            // Substituting in s_i, we get that:
            // \sum_i{poly_i}/v_H = \sum{h_i*v_H + x_g_i}
            // \sum_i{c_i*s_i*(poly_i/v_H - x_g_i)} = \sum{h_i*v_H}
            // \sum_i{c_i*(H_i.size()/H.size())*(poly_i/v_H_i - x_g_i*v_H/v_H_i)} = \sum{h_i*v_H}
            // \sum_i{c_i*(H_i.size()/H.size())*(poly_i/v_H_i} = \sum{h_i*v_H} + \sum{c_i*x_g_i*(v_H/v_H_i)*(H_i.size()/H.size())}
            // (\sum_i{c_i*s_i*poly_i})/v_H = \sum{h_i*v_H} + \sum{c_i*s_i*x_g_i}
            // (\sum_i{c_i*s_i*poly_i})/v_H = h_1*v_H + x_g_1
            // That's what we're computing here.
            let selector_time = start_timer!(|| "Compute selector with remainder witness");
            let multiplier = combiner * src_domain.size_as_field_element * target_domain.size_inv;
            cfg_iter_mut!(poly.coeffs).for_each(|c| *c *= multiplier);
            let (h_i, mut xg_i) = poly.divide_by_vanishing_poly(*src_domain).unwrap();
            xg_i = xg_i.mul_by_vanishing_poly(*target_domain);
            let (xg_i, remainder) = xg_i.divide_by_vanishing_poly(*src_domain).unwrap();
            assert!(remainder.is_zero());
            end_timer!(selector_time);
            Ok((h_i, Some(xg_i)))
        }
    }
}

fn inner_product<F: PrimeField>(
    public_variables: &[F],
    private_variables: &[F],
    row: &[(F, usize)],
    num_public_variables: usize,
) -> F {
    let mut result = F::zero();

    for &(ref coefficient, i) in row {
        // Fetch the variable.
        let variable = match i < num_public_variables {
            true => public_variables[i],
            false => private_variables[i - num_public_variables],
        };

        result += if coefficient.is_one() { variable } else { variable * coefficient };
    }

    result
}

#[test]
fn check_division_by_vanishing_poly_preserve_sparseness() {
    use crate::fft::{EvaluationDomain, Evaluations as EvaluationsOnDomain};
    use snarkvm_curves::bls12_377::Fr;
    use snarkvm_fields::{Field, One, Zero};

    let domain = EvaluationDomain::new(16).unwrap();
    let small_domain = EvaluationDomain::new(4).unwrap();
    let val = Fr::one().double().double().double() - Fr::one();
    let mut evals = (0..16).map(|pow| val.pow([pow])).collect::<Vec<_>>();
    for i in 0..4 {
        evals[4 * i] = Fr::zero();
    }
    let p = EvaluationsOnDomain::from_vec_and_domain(evals, domain).interpolate();
    assert_eq!(p.degree(), 15);
    let (p_div_v, p_mod_v) = p.divide_by_vanishing_poly(small_domain).unwrap();
    assert!(p_mod_v.is_zero());
    dbg!(p_div_v.degree());
    dbg!(p_div_v.evaluate_over_domain(domain));
}<|MERGE_RESOLUTION|>--- conflicted
+++ resolved
@@ -158,14 +158,10 @@
                     .collect::<Result<Vec<prover::Assignments<F>>, AHPError>>()?;
                 Ok((*circuit, assignments))
             })
-<<<<<<< HEAD
-            .collect::<Result<BTreeMap<&'a Circuit<F, MM>, Vec<prover::Assignments<F>>>, AHPError>>()?;
+            .collect::<Result<BTreeMap<&'a Circuit<F, SM>, Vec<prover::Assignments<F>>>, AHPError>>()?;
+
+        let state = prover::State::initialize(indices_and_assignments)?;
         end_timer!(init_time);
-=======
-            .collect::<Result<BTreeMap<&'a Circuit<F, SM>, Vec<prover::Assignments<F>>>, AHPError>>()?;
->>>>>>> 97b2f031
-
-        let state = prover::State::initialize(indices_and_assignments)?;
 
         Ok(state)
     }
