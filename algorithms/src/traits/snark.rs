// Copyright (C) 2019-2021 Aleo Systems Inc.
// This file is part of the snarkVM library.

// The snarkVM library is free software: you can redistribute it and/or modify
// it under the terms of the GNU General Public License as published by
// the Free Software Foundation, either version 3 of the License, or
// (at your option) any later version.

// The snarkVM library is distributed in the hope that it will be useful,
// but WITHOUT ANY WARRANTY; without even the implied warranty of
// MERCHANTABILITY or FITNESS FOR A PARTICULAR PURPOSE. See the
// GNU General Public License for more details.

// You should have received a copy of the GNU General Public License
// along with the snarkVM library. If not, see <https://www.gnu.org/licenses/>.

use crate::errors::SNARKError;
use snarkvm_utilities::{FromBytes, ToBytes};

use rand::{CryptoRng, Rng};
use snarkvm_fields::{PrimeField, ToConstraintField};
use snarkvm_r1cs::ConstraintSynthesizer;
use std::fmt::Debug;

/// Defines a trait that describes preparing from an unprepared version to a prepare version.
pub trait Prepare<T> {
    fn prepare(&self) -> T;
}

/// An abstraction layer to enable a circuit-specific SRS or universal SRS.
/// Forward compatible with future assumptions that proof systems will require.
pub enum SRS<'a, R: Rng + CryptoRng, T> {
    CircuitSpecific(&'a mut R),
    Universal(&'a T),
}

pub trait SNARK {
    type ScalarField: Clone + PrimeField;
    type BaseField: Clone + PrimeField;

    type PreparedVerifyingKey: Clone;
<<<<<<< HEAD
    type Proof: Clone + Debug + ToBytes + FromBytes;
    type ProvingKey: Clone + ToBytes + FromBytes;
=======
    type Proof: Clone + Debug + ToBytes + FromBytes + Send + Sync;
    type ProvingKey: Clone + ToBytes + FromBytes + Send + Sync;
    type VerifierInput: ?Sized;
>>>>>>> 5d4ffe93

    // We can specify their defaults to `()` when `associated_type_defaults` feature becomes stable in Rust
    type UniversalSetupConfig: Clone;
    type UniversalSetupParameters: FromBytes + ToBytes + Clone;
    type UniversalVerificationParameters: FromBytes + ToBytes + Clone;

    type VerifierInput: ?Sized;
    type VerifyingKey: Clone
        + Send
        + Sync
        + ToBytes
        + FromBytes
        + Prepare<Self::PreparedVerifyingKey>
        + From<Self::PreparedVerifyingKey>
        + From<Self::ProvingKey>
        + ToConstraintField<Self::BaseField>;

    fn universal_setup<R: Rng + CryptoRng>(
        _config: &Self::UniversalSetupConfig,
        _rng: &mut R,
    ) -> Result<Self::UniversalSetupParameters, SNARKError> {
        unimplemented!()
    }

    fn setup<C: ConstraintSynthesizer<Self::ScalarField>, R: Rng + CryptoRng>(
        circuit: &C,
        srs: &mut SRS<R, Self::UniversalSetupParameters>,
    ) -> Result<(Self::ProvingKey, Self::VerifyingKey), SNARKError>;

    fn prove<C: ConstraintSynthesizer<Self::ScalarField>, R: Rng + CryptoRng>(
        proving_key: &Self::ProvingKey,
        input_and_witness: &C,
        rng: &mut R,
    ) -> Result<Self::Proof, SNARKError>;

    fn verify_prepared(
        prepared_verifying_key: &Self::PreparedVerifyingKey,
        input: &Self::VerifierInput,
        proof: &Self::Proof,
    ) -> Result<bool, SNARKError>;

    fn verify(
        verifying_key: &Self::VerifyingKey,
        input: &Self::VerifierInput,
        proof: &Self::Proof,
    ) -> Result<bool, SNARKError> {
        let processed_verifying_key = verifying_key.prepare();
        Self::verify_prepared(&processed_verifying_key, input, proof)
    }

    fn universal_verify_prepared(
        _universal_verification_parameters: &Self::UniversalVerificationParameters,
        prepared_verifying_key: &Self::PreparedVerifyingKey,
        input: &Self::VerifierInput,
        proof: &Self::Proof,
    ) -> Result<bool, SNARKError> {
        Self::verify_prepared(prepared_verifying_key, input, proof)
    }

    fn universal_verify(
        universal_verification_parameters: &Self::UniversalVerificationParameters,
        verifying_key: &Self::VerifyingKey,
        input: &Self::VerifierInput,
        proof: &Self::Proof,
    ) -> Result<bool, SNARKError> {
        let processed_verifying_key = verifying_key.prepare();
        Self::universal_verify_prepared(
            universal_verification_parameters,
            &processed_verifying_key,
            input,
            proof,
        )
    }
}<|MERGE_RESOLUTION|>--- conflicted
+++ resolved
@@ -39,14 +39,8 @@
     type BaseField: Clone + PrimeField;
 
     type PreparedVerifyingKey: Clone;
-<<<<<<< HEAD
     type Proof: Clone + Debug + ToBytes + FromBytes;
     type ProvingKey: Clone + ToBytes + FromBytes;
-=======
-    type Proof: Clone + Debug + ToBytes + FromBytes + Send + Sync;
-    type ProvingKey: Clone + ToBytes + FromBytes + Send + Sync;
-    type VerifierInput: ?Sized;
->>>>>>> 5d4ffe93
 
     // We can specify their defaults to `()` when `associated_type_defaults` feature becomes stable in Rust
     type UniversalSetupConfig: Clone;
