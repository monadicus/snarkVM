// Copyright (C) 2019-2022 Aleo Systems Inc.
// This file is part of the snarkVM library.

// The snarkVM library is free software: you can redistribute it and/or modify
// it under the terms of the GNU General Public License as published by
// the Free Software Foundation, either version 3 of the License, or
// (at your option) any later version.

// The snarkVM library is distributed in the hope that it will be useful,
// but WITHOUT ANY WARRANTY; without even the implied warranty of
// MERCHANTABILITY or FITNESS FOR A PARTICULAR PURPOSE. See the
// GNU General Public License for more details.

// You should have received a copy of the GNU General Public License
// along with the snarkVM library. If not, see <https://www.gnu.org/licenses/>.

//! Work with sparse and dense polynomials.

use crate::fft::{EvaluationDomain, Evaluations};
use snarkvm_fields::{Field, PrimeField};
use snarkvm_utilities::{cfg_iter_mut, serialize::*, SerializationError};

use std::{borrow::Cow, convert::TryInto};

use Polynomial::*;

#[cfg(feature = "parallel")]
use rayon::prelude::*;

mod dense;
pub use dense::DensePolynomial;

mod sparse;
pub use sparse::SparsePolynomial;

mod multiplier;
pub use multiplier::*;

/// Represents either a sparse polynomial or a dense one.
#[derive(Clone, Debug)]
pub enum Polynomial<'a, F: Field> {
    /// Represents the case where `self` is a sparse polynomial
    Sparse(Cow<'a, SparsePolynomial<F>>),
    /// Represents the case where `self` is a dense polynomial
    Dense(Cow<'a, DensePolynomial<F>>),
}

impl<'a, F: Field> CanonicalSerialize for Polynomial<'a, F> {
    #[allow(unused_mut, unused_variables)]
    fn serialize_with_mode<W: Write>(&self, mut writer: W, compress: Compress) -> Result<(), SerializationError> {
        match self {
            Sparse(p) => {
                let p: DensePolynomial<F> = p.to_owned().into_owned().into();
<<<<<<< HEAD
                CanonicalSerialize::serialize_with_mode(&p.coeffs, writer, compress)
=======
                CanonicalSerialize::serialize(&p.coeffs, writer)?;
            }
            Dense(p) => {
                CanonicalSerialize::serialize(&p.coeffs, writer)?;
>>>>>>> 2f7f38e5
            }
            DPolynomial(p) => CanonicalSerialize::serialize_with_mode(&p.coeffs, writer, compress),
        }
    }

    #[allow(unused_mut, unused_variables)]
    fn serialized_size(&self, mode: Compress) -> usize {
        match self {
            Sparse(p) => {
                let p: DensePolynomial<F> = p.to_owned().into_owned().into();
                p.serialized_size(mode)
            }
<<<<<<< HEAD
            DPolynomial(p) => p.serialized_size(mode),
=======
            Dense(p) => p.serialized_size(),
>>>>>>> 2f7f38e5
        }
    }
}

impl<'a, F: Field> Valid for DenseOrSparsePolynomial<'a, F> {
    fn check(&self) -> Result<(), SerializationError> {
        Ok(())
    }
}
<<<<<<< HEAD
=======
impl<'a, F: Field> CanonicalDeserialize for Polynomial<'a, F> {
    #[allow(unused_mut, unused_variables)]
    fn deserialize<R: Read>(reader: &mut R) -> Result<Self, SerializationError> {
        CanonicalDeserialize::deserialize(reader).map(Self::Dense)
    }
>>>>>>> 2f7f38e5

impl<'a, F: Field> CanonicalDeserialize for DenseOrSparsePolynomial<'a, F> {
    #[allow(unused_mut, unused_variables)]
    fn deserialize_with_mode<R: Read>(
        reader: R,
        compress: Compress,
        validate: Validate,
    ) -> Result<Self, SerializationError> {
        DensePolynomial::<F>::deserialize_with_mode(reader, compress, validate)
            .map(|e| Self::DPolynomial(Cow::Owned(e)))
    }
}

impl<F: Field> From<DensePolynomial<F>> for Polynomial<'_, F> {
    fn from(other: DensePolynomial<F>) -> Self {
        Dense(Cow::Owned(other))
    }
}

impl<'a, F: Field> From<&'a DensePolynomial<F>> for Polynomial<'a, F> {
    fn from(other: &'a DensePolynomial<F>) -> Self {
        Dense(Cow::Borrowed(other))
    }
}

impl<F: Field> From<SparsePolynomial<F>> for Polynomial<'_, F> {
    fn from(other: SparsePolynomial<F>) -> Self {
        Sparse(Cow::Owned(other))
    }
}

impl<'a, F: Field> From<&'a SparsePolynomial<F>> for Polynomial<'a, F> {
    fn from(other: &'a SparsePolynomial<F>) -> Self {
        Sparse(Cow::Borrowed(other))
    }
}

#[allow(clippy::from_over_into)]
impl<F: Field> Into<DensePolynomial<F>> for Polynomial<'_, F> {
    fn into(self) -> DensePolynomial<F> {
        match self {
            Dense(p) => p.into_owned(),
            Sparse(p) => p.into_owned().into(),
        }
    }
}

impl<F: Field> TryInto<SparsePolynomial<F>> for Polynomial<'_, F> {
    type Error = ();

    fn try_into(self) -> Result<SparsePolynomial<F>, ()> {
        match self {
            Sparse(p) => Ok(p.into_owned()),
            _ => Err(()),
        }
    }
}

impl<'a, F: Field> Polynomial<'a, F> {
    /// Checks if the given polynomial is zero.
    pub fn is_zero(&self) -> bool {
        match self {
            Sparse(s) => s.is_zero(),
            Dense(d) => d.is_zero(),
        }
    }

    /// Return the degree of `self.
    pub fn degree(&self) -> usize {
        match self {
            Sparse(s) => s.degree(),
            Dense(d) => d.degree(),
        }
    }

    #[inline]
    pub fn leading_coefficient(&self) -> Option<&F> {
        match self {
            Sparse(p) => p.coeffs().last().map(|(_, c)| c),
            Dense(p) => p.last(),
        }
    }

    #[inline]
    pub fn as_dense(&self) -> Option<&DensePolynomial<F>> {
        match self {
            Dense(p) => Some(p.as_ref()),
            _ => None,
        }
    }

    #[inline]
    pub fn as_dense_mut(&mut self) -> Option<&mut DensePolynomial<F>> {
        match self {
            Dense(p) => Some(p.to_mut()),
            _ => None,
        }
    }

    #[inline]
    pub fn as_sparse(&self) -> Option<&SparsePolynomial<F>> {
        match self {
            Sparse(p) => Some(p.as_ref()),
            _ => None,
        }
    }

    #[inline]
    pub fn into_dense(&self) -> DensePolynomial<F> {
        self.clone().into()
    }

    #[inline]
    pub fn evaluate(&self, point: F) -> F {
        match self {
            Sparse(p) => p.evaluate(point),
            Dense(p) => p.evaluate(point),
        }
    }

    pub fn coeffs(&'a self) -> Box<dyn Iterator<Item = (usize, &'a F)> + 'a> {
        match self {
            Sparse(p) => Box::new(p.coeffs().map(|(c, f)| (*c, f))),
            Dense(p) => Box::new(p.coeffs.iter().enumerate()),
        }
    }

    /// Divide self by another (sparse or dense) polynomial, and returns the quotient and remainder.
    pub fn divide_with_q_and_r(&self, divisor: &Self) -> Option<(DensePolynomial<F>, DensePolynomial<F>)> {
        if self.is_zero() {
            Some((DensePolynomial::zero(), DensePolynomial::zero()))
        } else if divisor.is_zero() {
            panic!("Dividing by zero polynomial")
        } else if self.degree() < divisor.degree() {
            Some((DensePolynomial::zero(), self.clone().into()))
        } else {
            // Now we know that self.degree() >= divisor.degree();
            let mut quotient = vec![F::zero(); self.degree() - divisor.degree() + 1];
            let mut remainder: DensePolynomial<F> = self.clone().into();
            // Can unwrap here because we know self is not zero.
            let divisor_leading_inv = divisor.leading_coefficient().unwrap().inverse().unwrap();
            while !remainder.is_zero() && remainder.degree() >= divisor.degree() {
                let cur_q_coeff = *remainder.coeffs.last().unwrap() * divisor_leading_inv;
                let cur_q_degree = remainder.degree() - divisor.degree();
                quotient[cur_q_degree] = cur_q_coeff;

                if let Sparse(p) = divisor {
                    for (i, div_coeff) in p.coeffs() {
                        remainder[cur_q_degree + i] -= &(cur_q_coeff * div_coeff);
                    }
                } else if let Dense(p) = divisor {
                    for (i, div_coeff) in p.iter().enumerate() {
                        remainder[cur_q_degree + i] -= &(cur_q_coeff * div_coeff);
                    }
                }

                while let Some(true) = remainder.coeffs.last().map(|c| c.is_zero()) {
                    remainder.coeffs.pop();
                }
            }
            Some((DensePolynomial::from_coefficients_vec(quotient), remainder))
        }
    }
}
impl<F: PrimeField> Polynomial<'_, F> {
    /// Construct `Evaluations` by evaluating a polynomial over the domain `domain`.
    pub fn evaluate_over_domain(poly: impl Into<Self>, domain: EvaluationDomain<F>) -> Evaluations<F> {
        let poly = poly.into();
        poly.eval_over_domain_helper(domain)
    }

    fn eval_over_domain_helper(self, domain: EvaluationDomain<F>) -> Evaluations<F> {
        match self {
            Sparse(Cow::Borrowed(s)) => {
                let evals = domain.elements().map(|elem| s.evaluate(elem)).collect();
                Evaluations::from_vec_and_domain(evals, domain)
            }
            Sparse(Cow::Owned(s)) => {
                let evals = domain.elements().map(|elem| s.evaluate(elem)).collect();
                Evaluations::from_vec_and_domain(evals, domain)
            }
            Dense(Cow::Borrowed(d)) => {
                if d.degree() >= domain.size() {
                    d.coeffs
                        .chunks(domain.size())
                        .map(|d| Evaluations::from_vec_and_domain(domain.fft(d), domain))
                        .fold(Evaluations::from_vec_and_domain(vec![F::zero(); domain.size()], domain), |mut acc, e| {
                            cfg_iter_mut!(acc.evaluations).zip(e.evaluations).for_each(|(a, e)| *a += e);
                            acc
                        })
                } else {
                    Evaluations::from_vec_and_domain(domain.fft(&d.coeffs), domain)
                }
            }
            Dense(Cow::Owned(mut d)) => {
                if d.degree() >= domain.size() {
                    d.coeffs
                        .chunks(domain.size())
                        .map(|d| Evaluations::from_vec_and_domain(domain.fft(d), domain))
                        .fold(Evaluations::from_vec_and_domain(vec![F::zero(); domain.size()], domain), |mut acc, e| {
                            cfg_iter_mut!(acc.evaluations).zip(e.evaluations).for_each(|(a, e)| *a += e);
                            acc
                        })
                } else {
                    domain.fft_in_place(&mut d.coeffs);
                    Evaluations::from_vec_and_domain(d.coeffs, domain)
                }
            }
        }
    }
}<|MERGE_RESOLUTION|>--- conflicted
+++ resolved
@@ -51,16 +51,9 @@
         match self {
             Sparse(p) => {
                 let p: DensePolynomial<F> = p.to_owned().into_owned().into();
-<<<<<<< HEAD
                 CanonicalSerialize::serialize_with_mode(&p.coeffs, writer, compress)
-=======
-                CanonicalSerialize::serialize(&p.coeffs, writer)?;
-            }
-            Dense(p) => {
-                CanonicalSerialize::serialize(&p.coeffs, writer)?;
->>>>>>> 2f7f38e5
-            }
-            DPolynomial(p) => CanonicalSerialize::serialize_with_mode(&p.coeffs, writer, compress),
+            }
+            Dense(p) => CanonicalSerialize::serialize_with_mode(&p.coeffs, writer, compress),
         }
     }
 
@@ -71,11 +64,7 @@
                 let p: DensePolynomial<F> = p.to_owned().into_owned().into();
                 p.serialized_size(mode)
             }
-<<<<<<< HEAD
-            DPolynomial(p) => p.serialized_size(mode),
-=======
-            Dense(p) => p.serialized_size(),
->>>>>>> 2f7f38e5
+            Dense(p) => p.serialized_size(mode),
         }
     }
 }
@@ -85,16 +74,8 @@
         Ok(())
     }
 }
-<<<<<<< HEAD
-=======
+
 impl<'a, F: Field> CanonicalDeserialize for Polynomial<'a, F> {
-    #[allow(unused_mut, unused_variables)]
-    fn deserialize<R: Read>(reader: &mut R) -> Result<Self, SerializationError> {
-        CanonicalDeserialize::deserialize(reader).map(Self::Dense)
-    }
->>>>>>> 2f7f38e5
-
-impl<'a, F: Field> CanonicalDeserialize for DenseOrSparsePolynomial<'a, F> {
     #[allow(unused_mut, unused_variables)]
     fn deserialize_with_mode<R: Read>(
         reader: R,
@@ -102,7 +83,7 @@
         validate: Validate,
     ) -> Result<Self, SerializationError> {
         DensePolynomial::<F>::deserialize_with_mode(reader, compress, validate)
-            .map(|e| Self::DPolynomial(Cow::Owned(e)))
+            .map(|e| Self::Dense(Cow::Owned(e)))
     }
 }
 
