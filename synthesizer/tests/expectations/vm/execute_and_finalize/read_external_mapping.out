errors: []
outputs:
- verified: true
  execute:
    relay.aleo/send:
      outputs:
      - '{"type":"record","id":"5505341694097720023583674648027312667621444458172921945164834002648638744768field","checksum":"4170712463954366904268628656227022271867279479485549214633981747772705648157field","value":"record1qyqsp358e054av498aavwel28wr36tg0ay27k4fc539ffmwz2nddl8gqqyzxgct5vy3sqqspqpfgwnp3rnwprhd2q3h8gmxcnldlczrvszade4vzxlu7dmfeg6j3rd8mwuzysqtgl6603ey2zzry8hjwmn3pt3twclpkkvssc4l4jzsvd6lxar"}'
      - '{"type":"future","id":"5442196731199501033516997315536802286771381654648404072656864347298151743003field","value":"{\n  program_id: relay.aleo,\n  function_name: send,\n  arguments: [\n    aleo1f6eg623knp66cwx0926w3plgdgzcmfpgyrzgnjz90mucgs3z7s9qls4upm\n  ]\n}"}'
  speculate: the execution was rejected
  add_next_block: succeeded.
- verified: true
  execute:
    relay.aleo/send_without_check:
      outputs:
      - '{"type":"record","id":"4755207731349921544198839760105069860415948248486655350742993041864954064196field","checksum":"7848435433502532569425287419063381736913355859517668180377091558079541996646field","value":"record1qyqsp83ncqrtrev57v03h3j8qcysfgef256zh7pmh7zgj83h6g7tfkq0qyzxgct5vy3sqqspqzx4ww05zz3grf6hxgr46csu2vmzr2lgq0f48kxp4j383l68ufqsq45f8wqk6jxfnkm6v92cq48xea0tfrg0fwwr249m95t4eka6jkgv0c5y7k"}'
      - '{"type":"future","id":"7096105927658574358527187665040993539615241837502198163087038919436093048144field","value":"{\n  program_id: relay.aleo,\n  function_name: send_without_check,\n  arguments: [\n    aleo1f6eg623knp66cwx0926w3plgdgzcmfpgyrzgnjz90mucgs3z7s9qls4upm\n  ]\n}"}'
  speculate: the execution was accepted
  add_next_block: succeeded.
- verified: true
  execute:
    registry.aleo/register:
      outputs:
      - '{"type":"future","id":"5446972737672342654865490167952496634158426704624044659644067337703357547983field","value":"{\n  program_id: registry.aleo,\n  function_name: register,\n  arguments: [\n    aleo1f6eg623knp66cwx0926w3plgdgzcmfpgyrzgnjz90mucgs3z7s9qls4upm\n  ]\n}"}'
  speculate: the execution was accepted
  add_next_block: succeeded.
- verified: true
  execute:
    relay.aleo/send:
      outputs:
      - '{"type":"record","id":"2277384653342632398532359071690090462344215994043547853708800775056671259572field","checksum":"3071210942562837171924171313096615835242397071199450951002063969440885822680field","value":"record1qyqspfwaru0f2lj0s2k6p9jfmmkzyvkzl5qpagt00edyuf9qn3gnu5g9qyzxgct5vy3sqqspqrncgctd3wfmz2ggx0v7l5cggxxad49wcmtlyrjnk8fqulmkg3h3rleuqh8nmwn5d9z8cpf6z75sy880xenua6hu9wk6ptzwh9vnzps3l7743a"}'
      - '{"type":"future","id":"4556110991549826207824540984103632227024449543743135915491677376919472371272field","value":"{\n  program_id: relay.aleo,\n  function_name: send,\n  arguments: [\n    aleo1f6eg623knp66cwx0926w3plgdgzcmfpgyrzgnjz90mucgs3z7s9qls4upm\n  ]\n}"}'
  speculate: the execution was accepted
  add_next_block: succeeded.
- verified: true
  execute:
    registry.aleo/unregister:
      outputs:
      - '{"type":"future","id":"3937468794217695767514352020825733704009053357618910412289449201022528183129field","value":"{\n  program_id: registry.aleo,\n  function_name: unregister,\n  arguments: [\n    aleo1f6eg623knp66cwx0926w3plgdgzcmfpgyrzgnjz90mucgs3z7s9qls4upm\n  ]\n}"}'
  speculate: the execution was accepted
  add_next_block: succeeded.
- verified: true
  execute:
    relay.aleo/send:
      outputs:
      - '{"type":"record","id":"6497977440830787207175874226764101265608813002804421333613230199582364410758field","checksum":"319323911748946858530605909565888788506340329996151513367076865761846915611field","value":"record1qyqsqnajqear5neee3l8fykp4vcq35sgwreyz7hz3png3cn2yyljdscfqyzxgct5vy3sqqspqzu6lezptk9xjpx35xdrv5tztz0v9qs9xx803pyqury2j47x2d5seymhf3xa2wefz7mkas7r7m3uf4kte7fdwm00ral53q2mhclx95qte8mpvc"}'
      - '{"type":"future","id":"3229366919318219679638161067381792227991045093986357075456487847991962063680field","value":"{\n  program_id: relay.aleo,\n  function_name: send,\n  arguments: [\n    aleo1f6eg623knp66cwx0926w3plgdgzcmfpgyrzgnjz90mucgs3z7s9qls4upm\n  ]\n}"}'
  speculate: the execution was rejected
  add_next_block: succeeded.
additional:
- child_outputs:
    credits.aleo/fee_public:
      outputs:
<<<<<<< HEAD
      - '{"type":"future","id":"7080417129626648212193377319902606549225718400616394510138023000342421908505field","value":"{\n  program_id: credits.aleo,\n  function_name: fee_public,\n  arguments: [\n    aleo1xe2fps8f9xpdas2q0fqy22uraenk84tvvzetrsyxgnwy6445h59s6wv78x,\n    28511u64\n  ]\n}"}'
- child_outputs:
    credits.aleo/fee_public:
      outputs:
      - '{"type":"future","id":"7826117214975966255234906673590211348830390725401995752220767337117274721366field","value":"{\n  program_id: credits.aleo,\n  function_name: fee_public,\n  arguments: [\n    aleo1xe2fps8f9xpdas2q0fqy22uraenk84tvvzetrsyxgnwy6445h59s6wv78x,\n    28539u64\n  ]\n}"}'
- child_outputs:
    credits.aleo/fee_public:
      outputs:
      - '{"type":"future","id":"4529680667655060903934067898053606126783180409263310166888491099852859520609field","value":"{\n  program_id: credits.aleo,\n  function_name: fee_public,\n  arguments: [\n    aleo1f6eg623knp66cwx0926w3plgdgzcmfpgyrzgnjz90mucgs3z7s9qls4upm,\n    101242u64\n  ]\n}"}'
- child_outputs:
    credits.aleo/fee_public:
      outputs:
      - '{"type":"future","id":"1078761966858823730327078573769851393115281594137951537091165360512978623911field","value":"{\n  program_id: credits.aleo,\n  function_name: fee_public,\n  arguments: [\n    aleo1xe2fps8f9xpdas2q0fqy22uraenk84tvvzetrsyxgnwy6445h59s6wv78x,\n    28511u64\n  ]\n}"}'
- child_outputs:
    credits.aleo/fee_public:
      outputs:
      - '{"type":"future","id":"7426585345682455564332095217719152237395114665299216025402144613591007627838field","value":"{\n  program_id: credits.aleo,\n  function_name: fee_public,\n  arguments: [\n    aleo1f6eg623knp66cwx0926w3plgdgzcmfpgyrzgnjz90mucgs3z7s9qls4upm,\n    101246u64\n  ]\n}"}'
- child_outputs:
    credits.aleo/fee_public:
      outputs:
      - '{"type":"future","id":"3132498498780886337545137302428520879471962008980039066433358424441428968764field","value":"{\n  program_id: credits.aleo,\n  function_name: fee_public,\n  arguments: [\n    aleo1xe2fps8f9xpdas2q0fqy22uraenk84tvvzetrsyxgnwy6445h59s6wv78x,\n    28511u64\n  ]\n}"}'
=======
      - '{"type":"future","id":"287714326547065147632386041381462772277143739683750779413781861533324542908field","value":"{\n  program_id: credits.aleo,\n  function_name: fee_public,\n  arguments: [\n    aleo1xe2fps8f9xpdas2q0fqy22uraenk84tvvzetrsyxgnwy6445h59s6wv78x,\n    28479u64\n  ]\n}"}'
- child_outputs:
    credits.aleo/fee_public:
      outputs:
      - '{"type":"future","id":"6649629637207372964857345430403866145654153614971187041628192785611251123180field","value":"{\n  program_id: credits.aleo,\n  function_name: fee_public,\n  arguments: [\n    aleo1xe2fps8f9xpdas2q0fqy22uraenk84tvvzetrsyxgnwy6445h59s6wv78x,\n    28507u64\n  ]\n}"}'
- child_outputs:
    credits.aleo/fee_public:
      outputs:
      - '{"type":"future","id":"6313149385997960507862814561552986754297687946640717773734483139258266930884field","value":"{\n  program_id: credits.aleo,\n  function_name: fee_public,\n  arguments: [\n    aleo1f6eg623knp66cwx0926w3plgdgzcmfpgyrzgnjz90mucgs3z7s9qls4upm,\n    101210u64\n  ]\n}"}'
- child_outputs:
    credits.aleo/fee_public:
      outputs:
      - '{"type":"future","id":"4275231109424124634535800322540895777297870484284382855497078926857012238518field","value":"{\n  program_id: credits.aleo,\n  function_name: fee_public,\n  arguments: [\n    aleo1xe2fps8f9xpdas2q0fqy22uraenk84tvvzetrsyxgnwy6445h59s6wv78x,\n    28479u64\n  ]\n}"}'
- child_outputs:
    credits.aleo/fee_public:
      outputs:
      - '{"type":"future","id":"4672593758915782759444776821290902637872156268641425969525459952369605821638field","value":"{\n  program_id: credits.aleo,\n  function_name: fee_public,\n  arguments: [\n    aleo1f6eg623knp66cwx0926w3plgdgzcmfpgyrzgnjz90mucgs3z7s9qls4upm,\n    101214u64\n  ]\n}"}'
- child_outputs:
    credits.aleo/fee_public:
      outputs:
      - '{"type":"future","id":"4563984273654878917898732677226757277037946841102836189913527591453113921149field","value":"{\n  program_id: credits.aleo,\n  function_name: fee_public,\n  arguments: [\n    aleo1xe2fps8f9xpdas2q0fqy22uraenk84tvvzetrsyxgnwy6445h59s6wv78x,\n    28479u64\n  ]\n}"}'
>>>>>>> 1dc1df1e
<|MERGE_RESOLUTION|>--- conflicted
+++ resolved
@@ -50,48 +50,24 @@
 - child_outputs:
     credits.aleo/fee_public:
       outputs:
-<<<<<<< HEAD
-      - '{"type":"future","id":"7080417129626648212193377319902606549225718400616394510138023000342421908505field","value":"{\n  program_id: credits.aleo,\n  function_name: fee_public,\n  arguments: [\n    aleo1xe2fps8f9xpdas2q0fqy22uraenk84tvvzetrsyxgnwy6445h59s6wv78x,\n    28511u64\n  ]\n}"}'
+      - '{"type":"future","id":"1980579904176887149609836662057476775778939283569912608145754425251637674937field","value":"{\n  program_id: credits.aleo,\n  function_name: fee_public,\n  arguments: [\n    aleo1xe2fps8f9xpdas2q0fqy22uraenk84tvvzetrsyxgnwy6445h59s6wv78x,\n    28511u64\n  ]\n}"}'
 - child_outputs:
     credits.aleo/fee_public:
       outputs:
-      - '{"type":"future","id":"7826117214975966255234906673590211348830390725401995752220767337117274721366field","value":"{\n  program_id: credits.aleo,\n  function_name: fee_public,\n  arguments: [\n    aleo1xe2fps8f9xpdas2q0fqy22uraenk84tvvzetrsyxgnwy6445h59s6wv78x,\n    28539u64\n  ]\n}"}'
+      - '{"type":"future","id":"5447803391825137175441907904975044117223783214516201758332272734273947792008field","value":"{\n  program_id: credits.aleo,\n  function_name: fee_public,\n  arguments: [\n    aleo1xe2fps8f9xpdas2q0fqy22uraenk84tvvzetrsyxgnwy6445h59s6wv78x,\n    28539u64\n  ]\n}"}'
 - child_outputs:
     credits.aleo/fee_public:
       outputs:
-      - '{"type":"future","id":"4529680667655060903934067898053606126783180409263310166888491099852859520609field","value":"{\n  program_id: credits.aleo,\n  function_name: fee_public,\n  arguments: [\n    aleo1f6eg623knp66cwx0926w3plgdgzcmfpgyrzgnjz90mucgs3z7s9qls4upm,\n    101242u64\n  ]\n}"}'
+      - '{"type":"future","id":"3860882066519028066548084960516274925487614453365218041993564070381791439271field","value":"{\n  program_id: credits.aleo,\n  function_name: fee_public,\n  arguments: [\n    aleo1f6eg623knp66cwx0926w3plgdgzcmfpgyrzgnjz90mucgs3z7s9qls4upm,\n    101242u64\n  ]\n}"}'
 - child_outputs:
     credits.aleo/fee_public:
       outputs:
-      - '{"type":"future","id":"1078761966858823730327078573769851393115281594137951537091165360512978623911field","value":"{\n  program_id: credits.aleo,\n  function_name: fee_public,\n  arguments: [\n    aleo1xe2fps8f9xpdas2q0fqy22uraenk84tvvzetrsyxgnwy6445h59s6wv78x,\n    28511u64\n  ]\n}"}'
+      - '{"type":"future","id":"6950398885728475979865392048432051837738192098568760171018607474283886122052field","value":"{\n  program_id: credits.aleo,\n  function_name: fee_public,\n  arguments: [\n    aleo1xe2fps8f9xpdas2q0fqy22uraenk84tvvzetrsyxgnwy6445h59s6wv78x,\n    28511u64\n  ]\n}"}'
 - child_outputs:
     credits.aleo/fee_public:
       outputs:
-      - '{"type":"future","id":"7426585345682455564332095217719152237395114665299216025402144613591007627838field","value":"{\n  program_id: credits.aleo,\n  function_name: fee_public,\n  arguments: [\n    aleo1f6eg623knp66cwx0926w3plgdgzcmfpgyrzgnjz90mucgs3z7s9qls4upm,\n    101246u64\n  ]\n}"}'
+      - '{"type":"future","id":"1611419113948590934439813710994891232204055145464765197156009306482292108171field","value":"{\n  program_id: credits.aleo,\n  function_name: fee_public,\n  arguments: [\n    aleo1f6eg623knp66cwx0926w3plgdgzcmfpgyrzgnjz90mucgs3z7s9qls4upm,\n    101246u64\n  ]\n}"}'
 - child_outputs:
     credits.aleo/fee_public:
       outputs:
-      - '{"type":"future","id":"3132498498780886337545137302428520879471962008980039066433358424441428968764field","value":"{\n  program_id: credits.aleo,\n  function_name: fee_public,\n  arguments: [\n    aleo1xe2fps8f9xpdas2q0fqy22uraenk84tvvzetrsyxgnwy6445h59s6wv78x,\n    28511u64\n  ]\n}"}'
-=======
-      - '{"type":"future","id":"287714326547065147632386041381462772277143739683750779413781861533324542908field","value":"{\n  program_id: credits.aleo,\n  function_name: fee_public,\n  arguments: [\n    aleo1xe2fps8f9xpdas2q0fqy22uraenk84tvvzetrsyxgnwy6445h59s6wv78x,\n    28479u64\n  ]\n}"}'
-- child_outputs:
-    credits.aleo/fee_public:
-      outputs:
-      - '{"type":"future","id":"6649629637207372964857345430403866145654153614971187041628192785611251123180field","value":"{\n  program_id: credits.aleo,\n  function_name: fee_public,\n  arguments: [\n    aleo1xe2fps8f9xpdas2q0fqy22uraenk84tvvzetrsyxgnwy6445h59s6wv78x,\n    28507u64\n  ]\n}"}'
-- child_outputs:
-    credits.aleo/fee_public:
-      outputs:
-      - '{"type":"future","id":"6313149385997960507862814561552986754297687946640717773734483139258266930884field","value":"{\n  program_id: credits.aleo,\n  function_name: fee_public,\n  arguments: [\n    aleo1f6eg623knp66cwx0926w3plgdgzcmfpgyrzgnjz90mucgs3z7s9qls4upm,\n    101210u64\n  ]\n}"}'
-- child_outputs:
-    credits.aleo/fee_public:
-      outputs:
-      - '{"type":"future","id":"4275231109424124634535800322540895777297870484284382855497078926857012238518field","value":"{\n  program_id: credits.aleo,\n  function_name: fee_public,\n  arguments: [\n    aleo1xe2fps8f9xpdas2q0fqy22uraenk84tvvzetrsyxgnwy6445h59s6wv78x,\n    28479u64\n  ]\n}"}'
-- child_outputs:
-    credits.aleo/fee_public:
-      outputs:
-      - '{"type":"future","id":"4672593758915782759444776821290902637872156268641425969525459952369605821638field","value":"{\n  program_id: credits.aleo,\n  function_name: fee_public,\n  arguments: [\n    aleo1f6eg623knp66cwx0926w3plgdgzcmfpgyrzgnjz90mucgs3z7s9qls4upm,\n    101214u64\n  ]\n}"}'
-- child_outputs:
-    credits.aleo/fee_public:
-      outputs:
-      - '{"type":"future","id":"4563984273654878917898732677226757277037946841102836189913527591453113921149field","value":"{\n  program_id: credits.aleo,\n  function_name: fee_public,\n  arguments: [\n    aleo1xe2fps8f9xpdas2q0fqy22uraenk84tvvzetrsyxgnwy6445h59s6wv78x,\n    28479u64\n  ]\n}"}'
->>>>>>> 1dc1df1e
+      - '{"type":"future","id":"4567702067011150795800469439274536831772194733575217584709850797127644395715field","value":"{\n  program_id: credits.aleo,\n  function_name: fee_public,\n  arguments: [\n    aleo1xe2fps8f9xpdas2q0fqy22uraenk84tvvzetrsyxgnwy6445h59s6wv78x,\n    28511u64\n  ]\n}"}'